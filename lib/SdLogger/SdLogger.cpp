--- conflicted
+++ resolved
@@ -17,7 +17,7 @@
     _config = config;
     _paused = false;
     _removed = false;
-<<<<<<< HEAD
+
 
     _sd.end();
     if (_spi) {
@@ -30,10 +30,7 @@
 
     _sdReady =
         _sd.begin(SdSpiConfig(_csPin, DEDICATED_SPI, SPI_FULL_SPEED, _spi));
-=======
-    _spi->begin();
-    _sdReady = _sd.begin(SdSpiConfig(_csPin, DEDICATED_SPI, SPI_FULL_SPEED, _spi));
->>>>>>> 967617f6
+
     if (_sdReady) {
         ensureDirectories();
     }
@@ -439,7 +436,7 @@
         _logFile.sync();
         _logFile.close();
     }
-<<<<<<< HEAD
+
 
     _sd.end();
     if (_spi) {
@@ -448,8 +445,7 @@
     pinMode(_csPin, OUTPUT);
     digitalWrite(_csPin, HIGH);
 
-=======
->>>>>>> 967617f6
+
     _currentLogPath = "";
     _sdReady = false;
     _removed = true;
