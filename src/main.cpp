--- conflicted
+++ resolved
@@ -132,13 +132,9 @@
     g_buttons.begin(PIN_BUTTON_1, PIN_BUTTON_2);
     g_joystick.begin(PIN_JOYSTICK_X, PIN_JOYSTICK_Y, 0.08f);
 
-<<<<<<< HEAD
+
     bool sdReady =
         g_logger.begin(PIN_SD_CS, PIN_SD_SCK, PIN_SD_MISO, PIN_SD_MOSI, g_spi, &g_config);
-=======
-    g_spi.begin(PIN_SD_SCK, PIN_SD_MISO, PIN_SD_MOSI, PIN_SD_CS);
-    bool sdReady = g_logger.begin(PIN_SD_CS, g_spi, &g_config);
->>>>>>> 967617f6
     if (!sdReady) {
         g_sdNotifier.markAbsent();
     }
@@ -346,7 +342,7 @@
 void uiTask(void* parameter) {
     bool prevRemoved = g_logger.isRemoved();
     bool prevReady = g_logger.isReady();
-<<<<<<< HEAD
+
     static uint32_t lastMountAttemptMs = 0;
     while (true) {
         uint32_t nowMs = millis();
@@ -358,14 +354,7 @@
             nowMs = millis();
             bool mounted = g_logger.begin(PIN_SD_CS, PIN_SD_SCK, PIN_SD_MISO, PIN_SD_MOSI, g_spi,
                                           &g_config);
-=======
-
-    static uint32_t lastMountAttemptMs = 0;
-    while (true) {
-        uint32_t nowMs = millis();
-        if ((g_logger.isRemoved() || !g_logger.isReady()) && nowMs - lastMountAttemptMs >= 2000) {
-            bool mounted = g_logger.begin(PIN_SD_CS, g_spi, &g_config);
->>>>>>> 967617f6
+
             lastMountAttemptMs = nowMs;
             if (mounted) {
                 g_logger.resume();
@@ -388,23 +377,19 @@
         if (removed && !prevRemoved) {
             g_sdNotifier.markAbsent();
             g_sdNotifier.defer();
-<<<<<<< HEAD
+
             lastMountAttemptMs = nowMs;
-=======
->>>>>>> 967617f6
+
         } else if (!removed && ready && !prevReady) {
             g_sdNotifier.markPresent();
         } else if (!ready && prevReady && !removed) {
             g_sdNotifier.markAbsent();
-<<<<<<< HEAD
+
             lastMountAttemptMs = nowMs;
         } else if (!ready && !removed && !g_sdNotifier.absent) {
             g_sdNotifier.markAbsent();
             lastMountAttemptMs = nowMs;
-=======
-        } else if (!ready && !removed && !g_sdNotifier.absent) {
-            g_sdNotifier.markAbsent();
->>>>>>> 967617f6
+
         }
 
         if (ready && !removed && g_logger.isPaused()) {
